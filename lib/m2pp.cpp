--- conflicted
+++ resolved
@@ -51,23 +51,6 @@
 }
 
 void connection::deliver(const std::string& uuid, const std::vector<std::string>& idents, const std::string& data) {
-<<<<<<< HEAD
-	assert(idents.size() <= MAX_IDENTS);
-	std::ostringstream msg;
-	msg << uuid << " ";
-
-	size_t idents_size(idents.size()-1); // initialize with size needed for spaces
-	for (size_t i=0; i<idents.size(); i++) {
-		idents_size += idents[i].size();
-	}
-	msg << idents_size << ":";
-	for (size_t i=0; i<idents.size(); i++) {
-		msg << idents[i];
-		if (i < idents.size()-1)
-			msg << " ";
-	}
-	msg << ", " << data;
-=======
     assert(idents.size() <= MAX_IDENTS);
     std::ostringstream msg;
     msg << uuid << " ";
@@ -83,7 +66,6 @@
         msg << " ";
     }
     msg << ", " << data;
->>>>>>> f26a1519
 
     std::string msg_str = msg.str();
     zmq::message_t outmsg(msg_str.length());

--- conflicted
+++ resolved
@@ -5,17 +5,10 @@
 
     namespace utils {
 
-<<<<<<< HEAD
-		std::vector<std::string> split(const std::string& str, const std::string& sep, unsigned int count = 0);
-		std::string parse_netstring(const std::string& str, std::string& rest);
-		std::vector<header> parse_json(const std::string& jsondoc);
-		std::string websocket_header(size_t data_length, char opcode=1, char rsvd=0);
-=======
         std::vector<std::string> split(const std::string& str, const std::string& sep, unsigned int count = 0);
         std::string parse_netstring(const std::string& str, std::string& rest);
         std::vector<header> parse_json(const std::string& jsondoc);
         std::string websocket_header(size_t data_length, char opcode=1, char rsvd=0);
->>>>>>> f26a1519
 
     }
 

--- conflicted
+++ resolved
@@ -24,24 +24,6 @@
 };
 
 class connection {
-<<<<<<< HEAD
-	public:
-		connection(const std::string& sender_id_, const std::string& sub_addr_, const std::string& pub_addr_);
-		~connection();
-		request recv();
-		void reply(const request& req, const std::string& response);
-		void reply_http(const request& req, const std::string& response, uint16_t code = 200, const std::string& status = "OK", std::vector<header> hdrs = std::vector<header>());
-		void reply_websocket(const request& req, const std::string& response, char opcode=1, char rsvd=0);
-		void deliver(const std::string& uuid, const std::vector<std::string>& idents, const std::string& data);
-		void deliver_websocket(const std::string& uuid, const std::vector<std::string>& idents, const std::string& data, char opcode=1, char rsvd=0);
-	private:
-		zmq::context_t ctx;
-		std::string sender_id;
-		std::string sub_addr;
-		std::string pub_addr;
-		zmq::socket_t reqs;
-		zmq::socket_t resp;
-=======
     public:
         connection(const std::string& sender_id_, const std::string& sub_addr_, const std::string& pub_addr_);
         ~connection();
@@ -58,7 +40,6 @@
         std::string pub_addr;
         zmq::socket_t reqs;
         zmq::socket_t resp;
->>>>>>> f26a1519
 };
 
 }
